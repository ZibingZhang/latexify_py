"""End-to-end test cases of function."""

from __future__ import annotations

import math

from integration_tests import integration_utils


def test_quadratic_solution() -> None:
    def solve(a, b, c):
        return (-b + math.sqrt(b**2 - 4 * a * c)) / (2 * a)

    latex = (
        r"\mathrm{solve}(a, b, c) ="
        r" \frac{-b + \sqrt{ b^{2} - 4 \cdot a \cdot c }}{2 \cdot a}"
    )
    integration_utils.check_function(solve, latex)


def test_sinc() -> None:
    def sinc(x):
        if x == 0:
            return 1
        else:
            return math.sin(x) / x

    latex = (
        r"\mathrm{sinc}(x) ="
        r" \mathopen{}\left\{ \begin{array}{ll}"
        r" 1, & \mathrm{if} \ x = 0 \\"
        r" \frac{\sin x}{x}, & \mathrm{otherwise}"
        r" \end{array} \mathclose{}\right\}"
    )
    integration_utils.check_function(sinc, latex)


def test_x_times_beta() -> None:
    def xtimesbeta(x, beta):
        return x * beta

    latex_without_symbols = (
        r"\mathrm{xtimesbeta}(x, \mathrm{beta}) = x \cdot \mathrm{beta}"
    )
    integration_utils.check_function(xtimesbeta, latex_without_symbols)
    integration_utils.check_function(
        xtimesbeta, latex_without_symbols, use_math_symbols=False
    )

    latex_with_symbols = r"\mathrm{xtimesbeta}(x, \beta) = x \cdot \beta"
    integration_utils.check_function(
        xtimesbeta, latex_with_symbols, use_math_symbols=True
    )


def test_sum_with_limit_1arg() -> None:
    def sum_with_limit(n):
        return sum(i**2 for i in range(n))

    latex = (
        r"\mathrm{sum\_with\_limit}(n) = \sum_{i = 0}^{n - 1}"
        r" \mathopen{}\left( {i^{2}} \mathclose{}\right)"
    )
    integration_utils.check_function(sum_with_limit, latex)


def test_sum_with_limit_2args() -> None:
    def sum_with_limit(a, n):
        return sum(i**2 for i in range(a, n))

    latex = (
<<<<<<< HEAD
        r"\mathrm{sum\_with\_limit}(a, n) = \sum_{i = a}^{n - 1} "
        r"\mathopen{}\left( {i^{2}} \mathclose{}\right)"
=======
        r"\mathrm{sum\_with\_limit}(a, n) = \sum_{i = a}^{n - 1}"
        r" \mathopen{}\left({i^{2}}\mathclose{}\right)"
>>>>>>> 22e79a70
    )
    integration_utils.check_function(sum_with_limit, latex)


def test_sum_with_reducible_limit() -> None:
    def sum_with_limit(n):
        return sum(i for i in range(n + 1))

    latex = (
<<<<<<< HEAD
        r"\mathrm{sum\_with\_limit}(n) = \sum_{i = 0}^{n} "
        r"\mathopen{}\left( {i} \mathclose{}\right)"
=======
        r"\mathrm{sum\_with\_limit}(n) = \sum_{i = 0}^{n}"
        r" \mathopen{}\left({i}\mathclose{}\right)"
>>>>>>> 22e79a70
    )
    integration_utils.check_function(sum_with_limit, latex)


def test_sum_with_irreducible_limit() -> None:
    def sum_with_limit(n):
        return sum(i for i in range(n * 3))

    latex = (
<<<<<<< HEAD
        r"\mathrm{sum\_with\_limit}(n) = \sum_{i = 0}^{n 3 - 1} "
        r"\mathopen{}\left( {i} \mathclose{}\right)"
=======
        r"\mathrm{sum\_with\_limit}(n) = \sum_{i = 0}^{n \cdot 3 - 1}"
        r" \mathopen{}\left({i}\mathclose{}\right)"
>>>>>>> 22e79a70
    )
    integration_utils.check_function(sum_with_limit, latex)


def test_prod_with_limit_1arg() -> None:
    def prod_with_limit(n):
        return math.prod(i**2 for i in range(n))

    latex = (
<<<<<<< HEAD
        r"\mathrm{prod\_with\_limit}(n) = "
        r"\prod_{i = 0}^{n - 1} \mathopen{}\left( {i^{2}} \mathclose{}\right)"
=======
        r"\mathrm{prod\_with\_limit}(n) ="
        r" \prod_{i = 0}^{n - 1} \mathopen{}\left({i^{2}}\mathclose{}\right)"
>>>>>>> 22e79a70
    )
    integration_utils.check_function(prod_with_limit, latex)


def test_prod_with_limit_2args() -> None:
    def prod_with_limit(a, n):
        return math.prod(i**2 for i in range(a, n))

    latex = (
<<<<<<< HEAD
        r"\mathrm{prod\_with\_limit}(a, n) = "
        r"\prod_{i = a}^{n - 1} \mathopen{}\left( {i^{2}} \mathclose{}\right)"
=======
        r"\mathrm{prod\_with\_limit}(a, n) ="
        r" \prod_{i = a}^{n - 1} \mathopen{}\left({i^{2}}\mathclose{}\right)"
>>>>>>> 22e79a70
    )
    integration_utils.check_function(prod_with_limit, latex)


def test_prod_with_reducible_limits() -> None:
    def prod_with_limit(n):
        return math.prod(i for i in range(n - 1))

    latex = (
<<<<<<< HEAD
        r"\mathrm{prod\_with\_limit}(n) = "
        r"\prod_{i = 0}^{n - 2} \mathopen{}\left( {i} \mathclose{}\right)"
=======
        r"\mathrm{prod\_with\_limit}(n) ="
        r" \prod_{i = 0}^{n - 2} \mathopen{}\left({i}\mathclose{}\right)"
>>>>>>> 22e79a70
    )
    integration_utils.check_function(prod_with_limit, latex)


def test_prod_with_irreducible_limit() -> None:
    def prod_with_limit(n):
        return math.prod(i for i in range(n * 3))

    latex = (
        r"\mathrm{prod\_with\_limit}(n) = "
<<<<<<< HEAD
        r"\prod_{i = 0}^{n 3 - 1} \mathopen{}\left( {i} \mathclose{}\right)"
=======
        r"\prod_{i = 0}^{n \cdot 3 - 1} \mathopen{}\left({i}\mathclose{}\right)"
>>>>>>> 22e79a70
    )
    integration_utils.check_function(prod_with_limit, latex)


def test_nested_function() -> None:
    def nested(x):
        return 3 * x

    integration_utils.check_function(nested, r"\mathrm{nested}(x) = 3 \cdot x")


def test_double_nested_function() -> None:
    def nested(x):
        def inner(y):
            return x * y

        return inner

    integration_utils.check_function(nested(3), r"\mathrm{inner}(y) = x \cdot y")


def test_reduce_assignments() -> None:
    def f(x):
        a = x + x
        return 3 * a

    integration_utils.check_function(
        f,
        r"\begin{array}{l} a = x + x \\ f(x) = 3 \cdot a \end{array}",
    )
    integration_utils.check_function(
        f,
        r"f(x) = 3 \cdot \mathopen{}\left( x + x \mathclose{}\right)",
        reduce_assignments=True,
    )


def test_reduce_assignments_double() -> None:
    def f(x):
        a = x**2
        b = a + a
        return 3 * b

    latex_without_option = (
        r"\begin{array}{l}"
        r" a = x^{2} \\"
        r" b = a + a \\"
        r" f(x) = 3 \cdot b"
        r" \end{array}"
    )

    integration_utils.check_function(f, latex_without_option)
    integration_utils.check_function(f, latex_without_option, reduce_assignments=False)
    integration_utils.check_function(
        f,
        r"f(x) = 3 \cdot \mathopen{}\left( x^{2} + x^{2} \mathclose{}\right)",
        reduce_assignments=True,
    )


def test_reduce_assignments_with_if() -> None:
    def sigmoid(x):
        p = 1 / (1 + math.exp(-x))
        n = math.exp(x) / (math.exp(x) + 1)
        if x > 0:
            return p
        else:
            return n

    integration_utils.check_function(
        sigmoid,
        (
<<<<<<< HEAD
            r"\mathrm{sigmoid}(x) = \mathopen{}\left\{ \begin{array}{ll} "
            r"\frac{1}{1 + \exp \mathopen{}\left( -x \mathclose{}\right)}, & "
            r"\mathrm{if} \ x > 0 \\ "
            r"\frac{\exp x}{\exp x + 1}, & "
            r"\mathrm{otherwise} "
            r"\end{array} \mathclose{}\right\}"
=======
            r"\mathrm{sigmoid}(x) = \left\{ \begin{array}{ll}"
            r" \frac{1}{1 + \exp \mathopen{}\left( -x \mathclose{}\right)}, &"
            r" \mathrm{if} \ x > 0 \\"
            r" \frac{\exp x}{\exp x + 1}, &"
            r" \mathrm{otherwise}"
            r" \end{array} \right."
>>>>>>> 22e79a70
        ),
        reduce_assignments=True,
    )


def test_sub_bracket() -> None:
    def solve(a, b):
        return ((a + b) - b) / (a - b) - (a + b) - (a - b) - (a * b)

    latex = (
        r"\mathrm{solve}(a, b) ="
        r" \frac{a + b - b}{a - b} - \mathopen{}\left("
        r" a + b \mathclose{}\right) - \mathopen{}\left("
        r" a - b \mathclose{}\right) - a \cdot b"
    )
    integration_utils.check_function(solve, latex)


def test_docstring_allowed() -> None:
    def solve(x):
        """The identity function."""
        return x

    latex = r"\mathrm{solve}(x) = x"
    integration_utils.check_function(solve, latex)


def test_multiple_constants_allowed() -> None:
    def solve(x):
        """The identity function."""
        123
        True
        return x

    latex = r"\mathrm{solve}(x) = x"
    integration_utils.check_function(solve, latex)<|MERGE_RESOLUTION|>--- conflicted
+++ resolved
@@ -69,13 +69,8 @@
         return sum(i**2 for i in range(a, n))
 
     latex = (
-<<<<<<< HEAD
         r"\mathrm{sum\_with\_limit}(a, n) = \sum_{i = a}^{n - 1} "
         r"\mathopen{}\left( {i^{2}} \mathclose{}\right)"
-=======
-        r"\mathrm{sum\_with\_limit}(a, n) = \sum_{i = a}^{n - 1}"
-        r" \mathopen{}\left({i^{2}}\mathclose{}\right)"
->>>>>>> 22e79a70
     )
     integration_utils.check_function(sum_with_limit, latex)
 
@@ -85,13 +80,8 @@
         return sum(i for i in range(n + 1))
 
     latex = (
-<<<<<<< HEAD
         r"\mathrm{sum\_with\_limit}(n) = \sum_{i = 0}^{n} "
         r"\mathopen{}\left( {i} \mathclose{}\right)"
-=======
-        r"\mathrm{sum\_with\_limit}(n) = \sum_{i = 0}^{n}"
-        r" \mathopen{}\left({i}\mathclose{}\right)"
->>>>>>> 22e79a70
     )
     integration_utils.check_function(sum_with_limit, latex)
 
@@ -101,13 +91,8 @@
         return sum(i for i in range(n * 3))
 
     latex = (
-<<<<<<< HEAD
-        r"\mathrm{sum\_with\_limit}(n) = \sum_{i = 0}^{n 3 - 1} "
+        r"\mathrm{sum\_with\_limit}(n) = \sum_{i = 0}^{n \cdot 3 - 1} "
         r"\mathopen{}\left( {i} \mathclose{}\right)"
-=======
-        r"\mathrm{sum\_with\_limit}(n) = \sum_{i = 0}^{n \cdot 3 - 1}"
-        r" \mathopen{}\left({i}\mathclose{}\right)"
->>>>>>> 22e79a70
     )
     integration_utils.check_function(sum_with_limit, latex)
 
@@ -117,13 +102,8 @@
         return math.prod(i**2 for i in range(n))
 
     latex = (
-<<<<<<< HEAD
         r"\mathrm{prod\_with\_limit}(n) = "
         r"\prod_{i = 0}^{n - 1} \mathopen{}\left( {i^{2}} \mathclose{}\right)"
-=======
-        r"\mathrm{prod\_with\_limit}(n) ="
-        r" \prod_{i = 0}^{n - 1} \mathopen{}\left({i^{2}}\mathclose{}\right)"
->>>>>>> 22e79a70
     )
     integration_utils.check_function(prod_with_limit, latex)
 
@@ -133,13 +113,8 @@
         return math.prod(i**2 for i in range(a, n))
 
     latex = (
-<<<<<<< HEAD
         r"\mathrm{prod\_with\_limit}(a, n) = "
         r"\prod_{i = a}^{n - 1} \mathopen{}\left( {i^{2}} \mathclose{}\right)"
-=======
-        r"\mathrm{prod\_with\_limit}(a, n) ="
-        r" \prod_{i = a}^{n - 1} \mathopen{}\left({i^{2}}\mathclose{}\right)"
->>>>>>> 22e79a70
     )
     integration_utils.check_function(prod_with_limit, latex)
 
@@ -149,13 +124,8 @@
         return math.prod(i for i in range(n - 1))
 
     latex = (
-<<<<<<< HEAD
         r"\mathrm{prod\_with\_limit}(n) = "
         r"\prod_{i = 0}^{n - 2} \mathopen{}\left( {i} \mathclose{}\right)"
-=======
-        r"\mathrm{prod\_with\_limit}(n) ="
-        r" \prod_{i = 0}^{n - 2} \mathopen{}\left({i}\mathclose{}\right)"
->>>>>>> 22e79a70
     )
     integration_utils.check_function(prod_with_limit, latex)
 
@@ -166,11 +136,7 @@
 
     latex = (
         r"\mathrm{prod\_with\_limit}(n) = "
-<<<<<<< HEAD
-        r"\prod_{i = 0}^{n 3 - 1} \mathopen{}\left( {i} \mathclose{}\right)"
-=======
-        r"\prod_{i = 0}^{n \cdot 3 - 1} \mathopen{}\left({i}\mathclose{}\right)"
->>>>>>> 22e79a70
+        r"\prod_{i = 0}^{n \cdot 3 - 1} \mathopen{}\left( {i} \mathclose{}\right)"
     )
     integration_utils.check_function(prod_with_limit, latex)
 
@@ -243,21 +209,12 @@
     integration_utils.check_function(
         sigmoid,
         (
-<<<<<<< HEAD
             r"\mathrm{sigmoid}(x) = \mathopen{}\left\{ \begin{array}{ll} "
             r"\frac{1}{1 + \exp \mathopen{}\left( -x \mathclose{}\right)}, & "
             r"\mathrm{if} \ x > 0 \\ "
             r"\frac{\exp x}{\exp x + 1}, & "
             r"\mathrm{otherwise} "
             r"\end{array} \mathclose{}\right\}"
-=======
-            r"\mathrm{sigmoid}(x) = \left\{ \begin{array}{ll}"
-            r" \frac{1}{1 + \exp \mathopen{}\left( -x \mathclose{}\right)}, &"
-            r" \mathrm{if} \ x > 0 \\"
-            r" \frac{\exp x}{\exp x + 1}, &"
-            r" \mathrm{otherwise}"
-            r" \end{array} \right."
->>>>>>> 22e79a70
         ),
         reduce_assignments=True,
     )
