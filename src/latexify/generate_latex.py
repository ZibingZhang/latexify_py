--- conflicted
+++ resolved
@@ -63,24 +63,16 @@
             use_math_symbols=merged_config.use_math_symbols,
             use_set_symbols=merged_config.use_set_symbols,
         ).visit(tree)
-    elif style == Style.IPYTHON_ALGORITHMIC:
-<<<<<<< HEAD
-        return codegen.IPythonAlgorithmicCodegen(
-            use_math_symbols=merged_config.use_math_symbols,
-            use_set_symbols=merged_config.use_set_symbols,
-        ).visit(tree)
-    else:
-        if style == Style.EXPRESSION:
-            kwargs["use_signature"] = kwargs.get("use_signature", False)
-=======
-        # TODO(ZibingZhang): implement algorithmic codegen for ipython
-        raise exceptions.LatexifyNotSupportedError
     elif style == Style.FUNCTION:
->>>>>>> aab55d9e
         return codegen.FunctionCodegen(
             use_math_symbols=merged_config.use_math_symbols,
             use_signature=merged_config.use_signature,
             use_set_symbols=merged_config.use_set_symbols,
         ).visit(tree)
+    elif style == Style.IPYTHON_ALGORITHMIC:
+        return codegen.IPythonAlgorithmicCodegen(
+            use_math_symbols=merged_config.use_math_symbols,
+            use_set_symbols=merged_config.use_set_symbols,
+        ).visit(tree)
 
     raise ValueError(f"Unrecognized style: {style}")